/*
 * Licensed to the Apache Software Foundation (ASF) under one or more
 * contributor license agreements.  See the NOTICE file distributed with
 * this work for additional information regarding copyright ownership.
 * The ASF licenses this file to You under the Apache License, Version 2.0
 * (the "License"); you may not use this file except in compliance with
 * the License.  You may obtain a copy of the License at
 *
 *      http://www.apache.org/licenses/LICENSE-2.0
 *
 * Unless required by applicable law or agreed to in writing, software
 * distributed under the License is distributed on an "AS IS" BASIS,
 * WITHOUT WARRANTIES OR CONDITIONS OF ANY KIND, either express or implied.
 * See the License for the specific language governing permissions and
 * limitations under the License.
 */
package org.apache.commons.numbers.fraction;

import java.io.Serializable;
import java.math.BigDecimal;
import java.math.BigInteger;
import java.math.RoundingMode;
<<<<<<< HEAD
=======

>>>>>>> 0a832336
import org.apache.commons.numbers.core.ArithmeticUtils;

/**
 * Representation of a rational number without any overflow. This class is
 * immutable.
 */
public class BigFraction extends Number implements Comparable<BigFraction>, Serializable {    
    /** A fraction representing "0". */
    public static final BigFraction ZERO = new BigFraction(0);

    /** A fraction representing "1". */
    public static final BigFraction ONE = new BigFraction(1);

    /** Serializable version identifier. */
    private static final long serialVersionUID = -5630213147331578515L;

    /** Parameter name for fraction (to satisfy checkstyle). */
    private static final String PARAM_NAME_FRACTION = "fraction";

    /** Parameter name for BigIntegers (to satisfy checkstyle). */
    private static final String PARAM_NAME_BG = "bg";

    /** The numerator. */
    private final BigInteger numerator;

    /** The denominator. */
    private final BigInteger denominator;
    
    /**
     * Private constructor for BigFraction ofInt() factory methods.
     *
     * @param num the numerator, must not be {@code null}.
     * @param den the denominator, must not be {@code null}.
     * @throws ArithmeticException if the denominator is zero.
     */
    private BigFraction(BigInteger num, BigInteger den) {
        checkNotNull(num, "numerator");
        checkNotNull(den, "denominator");
        if (den.signum() == 0) {
            throw new FractionException(FractionException.ERROR_ZERO_DENOMINATOR);
        }
        if (num.signum() == 0) {
            numerator   = BigInteger.ZERO;
            denominator = BigInteger.ONE;
        } else {

            // reduce numerator and denominator by greatest common denominator
            final BigInteger gcd = num.gcd(den);
            if (BigInteger.ONE.compareTo(gcd) < 0) {
                num = num.divide(gcd);
                den = den.divide(gcd);
            }

            // move sign to numerator
            if (den.signum() == -1) {
                num = num.negate();
                den = den.negate();
            }

            // store the values in the final fields
            numerator   = num;
            denominator = den;

        }
    }

    /**
     * Create a fraction given the double value and either the maximum error
     * allowed or the maximum number of denominator digits.
     * <p>
     *
     * NOTE: This constructor is called with EITHER - a valid epsilon value and
     * the maxDenominator set to Integer.MAX_VALUE (that way the maxDenominator
     * has no effect). OR - a valid maxDenominator value and the epsilon value
     * set to zero (that way epsilon only has effect if there is an exact match
     * before the maxDenominator value is reached).
     * </p>
     * <p>
     *
     * It has been done this way so that the same code can be (re)used for both
     * scenarios. However this could be confusing to users if it were part of
     * the public API and this constructor should therefore remain PRIVATE.
     * </p>
     *
     * See JIRA issue ticket MATH-181 for more details:
     *
     * https://issues.apache.org/jira/browse/MATH-181
     *
     * @param value
     *            the double value to convert to a fraction.
     * @param epsilon
     *            maximum error allowed. The resulting fraction is within
     *            <code>epsilon</code> of <code>value</code>, in absolute terms.
     * @param maxDenominator
     *            maximum denominator value allowed.
     * @param maxIterations
     *            maximum number of convergents.
     * @throws ArithmeticException
     *             if the continued fraction failed to converge.
     */
    private BigFraction(final double value, final double epsilon,
                        final int maxDenominator, int maxIterations) {
        long overflow = Integer.MAX_VALUE;
        double r0 = value;
        long a0 = (long) Math.floor(r0);

        if (Math.abs(a0) > overflow) {
            throw new FractionException(FractionException.ERROR_CONVERSION_OVERFLOW, value, a0, 1l);
        }

        // check for (almost) integer arguments, which should not go
        // to iterations.
        if (Math.abs(a0 - value) < epsilon) {
            numerator = BigInteger.valueOf(a0);
            denominator = BigInteger.ONE;
            return;
        }

        long p0 = 1;
        long q0 = 0;
        long p1 = a0;
        long q1 = 1;

        long p2 = 0;
        long q2 = 1;

        int n = 0;
        boolean stop = false;
        do {
            ++n;
            final double r1 = 1.0 / (r0 - a0);
            final long a1 = (long) Math.floor(r1);
            p2 = (a1 * p1) + p0;
            q2 = (a1 * q1) + q0;
            if ((p2 > overflow) || (q2 > overflow)) {
                // in maxDenominator mode, if the last fraction was very close to the actual value
                // q2 may overflow in the next iteration; in this case return the last one.
                if (epsilon == 0.0 && Math.abs(q1) < maxDenominator) {
                    break;
                }
                throw new FractionException(FractionException.ERROR_CONVERSION_OVERFLOW, value, p2, q2);
            }

            final double convergent = (double) p2 / (double) q2;
            if ((n < maxIterations) &&
                (Math.abs(convergent - value) > epsilon) &&
                (q2 < maxDenominator)) {
                p0 = p1;
                p1 = p2;
                q0 = q1;
                q1 = q2;
                a0 = a1;
                r0 = r1;
            } else {
                stop = true;
            }
        } while (!stop);

        if (n >= maxIterations) {
            throw new FractionException(FractionException.ERROR_CONVERSION, value, maxIterations);
        }
        if (q2 < maxDenominator) {
            numerator   = BigInteger.valueOf(p2);
            denominator = BigInteger.valueOf(q2);
        } else {
            numerator   = BigInteger.valueOf(p1);
            denominator = BigInteger.valueOf(q1);
        }
    }
    
    /**
     * Create a fraction given the double value.
     * <p>
     * This constructor behaves <em>differently</em> from
     * {@link #BigFraction(double, double, int)}. It converts the double value
     * exactly, considering its internal bits representation. This works for all
     * values except NaN and infinities and does not requires any loop or
     * convergence threshold.
     * </p>
     * <p>
     * Since this conversion is exact and since double numbers are sometimes
     * approximated, the fraction created may seem strange in some cases. For example,
     * calling <code>new BigFraction(1.0 / 3.0)</code> does <em>not</em> create
     * the fraction 1/3, but the fraction 6004799503160661 / 18014398509481984
     * because the double number passed to the constructor is not exactly 1/3
     * (this number cannot be stored exactly in IEEE754).
     * </p>
     * @see #BigFraction(double, double, int)
     * @param value the double value to convert to a fraction.
     * @exception IllegalArgumentException if value is NaN or infinite
     */
    private BigFraction(final double value) throws IllegalArgumentException {
        if (Double.isNaN(value)) {
            throw new IllegalArgumentException("cannot convert NaN value");
        }
        if (Double.isInfinite(value)) {
            throw new IllegalArgumentException("cannot convert infinite value");
        }

        // compute m and k such that value = m * 2^k
        final long bits     = Double.doubleToLongBits(value);
        final long sign     = bits & 0x8000000000000000L;
        final long exponent = bits & 0x7ff0000000000000L;
        long m              = bits & 0x000fffffffffffffL;
        if (exponent != 0) {
            // this was a normalized number, add the implicit most significant bit
            m |= 0x0010000000000000L;
        }
        if (sign != 0) {
            m = -m;
        }
        int k = ((int) (exponent >> 52)) - 1075;
        while (((m & 0x001ffffffffffffeL) != 0) && ((m & 0x1) == 0)) {
            m >>= 1;
            ++k;
        }

        if (k < 0) {
            numerator   = BigInteger.valueOf(m);
            denominator = BigInteger.ZERO.flipBit(-k);
        } else {
            numerator   = BigInteger.valueOf(m).multiply(BigInteger.ZERO.flipBit(k));
            denominator = BigInteger.ONE;
        }

    }

    /**
     * <p>
     * Create a {@link BigFraction} equivalent to the passed {@code BigInteger}, ie
     * "num / 1".
     * </p>
     *
     * @param num the numerator.
     * @return {@link BigFraction instance
     */
    public static BigFraction of(final BigInteger num) {
        return new BigFraction(num, BigInteger.ONE);
    }

    /**
     * Create a {@link BigFraction} given the numerator and denominator as
     * {@code BigInteger}. The {@link BigFraction} is reduced to lowest terms.
     *
     * @param num the numerator, must not be {@code null}.
     * @param den the denominator, must not be {@code null}.
     * @throws ArithmeticException if the denominator is zero.
     * @return {@link BigFraction instance
     */
    public static BigFraction of(BigInteger num, BigInteger den) {
    	return new BigFraction(num, den);
    }

    /**
     * Create a fraction given the double value.
     * <p>
     * This factory method behaves <em>differently</em> from
     * {@link #from(double, double, int)}. It converts the double value
     * exactly, considering its internal bits representation. This works for all
     * values except NaN and infinities and does not requires any loop or
     * convergence threshold.
     * </p>
     * <p>
     * Since this conversion is exact and since double numbers are sometimes
     * approximated, the fraction created may seem strange in some cases. For example,
     * calling <code>new BigFraction(1.0 / 3.0)</code> does <em>not</em> create
     * the fraction 1/3, but the fraction 6004799503160661 / 18014398509481984
     * because the double number passed to the constructor is not exactly 1/3
     * (this number cannot be stored exactly in IEEE754).
     * </p>
     * @see #BigFraction(double, double, int)
     * @param value the double value to convert to a fraction.
     * @exception IllegalArgumentException if value is NaN or infinite
     * @return {@link BigFraction instance
     */
    public static BigFraction from(final double value) throws IllegalArgumentException {
    	return new BigFraction(value);
    }

    /**
     * Create a fraction given the double value and maximum error allowed.
     * <p>
     * References:
     * <ul>
     * <li><a href="http://mathworld.wolfram.com/ContinuedFraction.html">
     * Continued Fraction</a> equations (11) and (22)-(26)</li>
     * </ul>
     *
     * @param value
     *            the double value to convert to a fraction.
     * @param epsilon
     *            maximum error allowed. The resulting fraction is within
     *            <code>epsilon</code> of <code>value</code>, in absolute terms.
     * @param maxIterations
     *            maximum number of convergents.
     * @throws ArithmeticException
     *             if the continued fraction failed to converge.
     * @see #BigFraction(double)
     * @return {@link BigFraction instance
     */
    public static BigFraction from(final double value, final double epsilon,
                       final int maxIterations) {
        return new BigFraction(value, epsilon, Integer.MAX_VALUE, maxIterations);
    }

    /**
     * Create a fraction given the double value and maximum denominator.
     * <p>
     * References:
     * <ul>
     * <li><a href="http://mathworld.wolfram.com/ContinuedFraction.html">
     * Continued Fraction</a> equations (11) and (22)-(26)</li>
     * </ul>
     *
     * @param value
     *            the double value to convert to a fraction.
     * @param maxDenominator
     *            The maximum allowed value for denominator.
     * @throws ArithmeticException
     *             if the continued fraction failed to converge.
     * @return {@link BigFraction instance
     */
    public static BigFraction from(final double value, final int maxDenominator) {
        return new BigFraction(value, 0, maxDenominator, 100);
    }

    /**
     * <p>
     * Create a {@link BigFraction} equivalent to the passed {@code int}, ie
     * "num / 1".
     * </p>
     *
     * @param num
     *            the numerator.
     * @return {@link BigFraction instance
     */
    public static BigFraction of(final int num) {
        return new BigFraction(BigInteger.valueOf(num), BigInteger.ONE);
    }

    /**
     * <p>
     * Create a {@link BigFraction} given the numerator and denominator as simple
     * {@code int}. The {@link BigFraction} is reduced to lowest terms.
     * </p>
     *
     * @param num the numerator.
     * @param den the denominator.
     * @return {@link BigFraction instance
     */
    public static BigFraction of(final int num, final int den) {
        return new BigFraction(BigInteger.valueOf(num), BigInteger.valueOf(den));
    }

    /**
     * <p>
     * Create a {@link BigFraction} equivalent to the passed long, ie "num / 1".
     * </p>
     *
     * @param num the numerator.
     * @return {@link BigFraction instance
     */
    public static BigFraction of(final long num) {
        return new BigFraction(BigInteger.valueOf(num), BigInteger.ONE);
    }

    /**
     * <p>
     * Create a {@link BigFraction} given the numerator and denominator as simple
     * {@code long}. The {@link BigFraction} is reduced to lowest terms.
     * </p>
     *
     * @param num the numerator.
     * @param den the denominator.
     * @return {@link BigFraction instance
     */
    public static BigFraction of(final long num, final long den) {
        return new BigFraction(BigInteger.valueOf(num), BigInteger.valueOf(den));
    }

    /**
     * <p>
     * Creates a <code>BigFraction</code> instance with the 2 parts of a fraction
     * Y/Z.
     * </p>
     *
     * <p>
     * Any negative signs are resolved to be on the numerator.
     * </p>
     *
     * @param numerator
     *            the numerator, for example the three in 'three sevenths'.
     * @param denominator
     *            the denominator, for example the seven in 'three sevenths'.
     * @return a new fraction instance, with the numerator and denominator
     *         reduced.
     * @throws ArithmeticException
     *             if the denominator is <code>zero</code>.
     */
    public static BigFraction getReducedFraction(final int numerator,
                                                 final int denominator) {
        if (numerator == 0) {
            return ZERO; // normalize zero.
        }

        return of(numerator, denominator);
    }

    /**
     * <p>
     * Returns the absolute value of this {@link BigFraction}.
     * </p>
     *
     * @return the absolute value as a {@link BigFraction}.
     */
    public BigFraction abs() {
        return (numerator.signum() == 1) ? this : negate();
    }

    /**
     * <p>
     * Adds the value of this fraction to the passed {@link BigInteger},
     * returning the result in reduced form.
     * </p>
     *
     * @param bg
     *            the {@link BigInteger} to add, must'nt be <code>null</code>.
     * @return a <code>BigFraction</code> instance with the resulting values.
     */
    public BigFraction add(final BigInteger bg) {
        checkNotNull(bg, PARAM_NAME_BG);

        if (numerator.signum() == 0) {
            return of(bg);
        }
        if (bg.signum() == 0) {
            return this;
        }

        return new BigFraction(numerator.add(denominator.multiply(bg)), denominator);
    }

    /**
     * <p>
     * Adds the value of this fraction to the passed {@code integer}, returning
     * the result in reduced form.
     * </p>
     *
     * @param i
     *            the {@code integer} to add.
     * @return a <code>BigFraction</code> instance with the resulting values.
     */
    public BigFraction add(final int i) {
        return add(BigInteger.valueOf(i));
    }

    /**
     * <p>
     * Adds the value of this fraction to the passed {@code long}, returning
     * the result in reduced form.
     * </p>
     *
     * @param l
     *            the {@code long} to add.
     * @return a <code>BigFraction</code> instance with the resulting values.
     */
    public BigFraction add(final long l) {
        return add(BigInteger.valueOf(l));
    }

    /**
     * <p>
     * Adds the value of this fraction to another, returning the result in
     * reduced form.
     * </p>
     *
     * @param fraction
     *            the {@link BigFraction} to add, must not be <code>null</code>.
     * @return a {@link BigFraction} instance with the resulting values.
     */
    public BigFraction add(final BigFraction fraction) {
        checkNotNull(fraction, PARAM_NAME_FRACTION);
        if (fraction.numerator.signum() == 0) {
            return this;
        }
        if (numerator.signum() == 0) {
            return fraction;
        }

        final BigInteger num;
        final BigInteger den;

        if (denominator.equals(fraction.denominator)) {
            num = numerator.add(fraction.numerator);
            den = denominator;
        } else {
            num = (numerator.multiply(fraction.denominator)).add((fraction.numerator).multiply(denominator));
            den = denominator.multiply(fraction.denominator);
        }

        if (num.signum() == 0) {
            return ZERO;
        }

        return new BigFraction(num, den);

    }

    /**
     * <p>
     * Gets the fraction as a <code>BigDecimal</code>. This calculates the
     * fraction as the numerator divided by denominator.
     * </p>
     *
     * @return the fraction as a <code>BigDecimal</code>.
     * @throws ArithmeticException
     *             if the exact quotient does not have a terminating decimal
     *             expansion.
     * @see BigDecimal
     */
    public BigDecimal bigDecimalValue() {
        return new BigDecimal(numerator).divide(new BigDecimal(denominator));
    }

    /**
     * <p>
     * Gets the fraction as a <code>BigDecimal</code> following the passed
     * rounding mode. This calculates the fraction as the numerator divided by
     * denominator.
     * </p>
     *
     * @param roundingMode Rounding mode to apply.
     * @return the fraction as a <code>BigDecimal</code>.
     * @see BigDecimal
     */
    public BigDecimal bigDecimalValue(RoundingMode roundingMode) {
        return new BigDecimal(numerator).divide(new BigDecimal(denominator), roundingMode);
    }

    /**
     * <p>
     * Gets the fraction as a <code>BigDecimal</code> following the passed scale
     * and rounding mode. This calculates the fraction as the numerator divided
     * by denominator.
     * </p>
     *
     * @param scale
     *            scale of the <code>BigDecimal</code> quotient to be returned.
     *            see {@link BigDecimal} for more information.
     * @param roundingMode Rounding mode to apply.
     * @return the fraction as a <code>BigDecimal</code>.
     * @see BigDecimal
     */
    public BigDecimal bigDecimalValue(final int scale, RoundingMode roundingMode) {
        return new BigDecimal(numerator).divide(new BigDecimal(denominator), scale, roundingMode);
    }

    /**
     * <p>
     * Compares this object to another based on size.
     * </p>
     *
     * @param object
     *            the object to compare to, must not be <code>null</code>.
     * @return -1 if this is less than {@code object}, +1 if this is greater
     *         than {@code object}, 0 if they are equal.
     * @see java.lang.Comparable#compareTo(java.lang.Object)
     */
    @Override
    public int compareTo(final BigFraction object) {
        int lhsSigNum = numerator.signum();
        int rhsSigNum = object.numerator.signum();

        if (lhsSigNum != rhsSigNum) {
            return (lhsSigNum > rhsSigNum) ? 1 : -1;
        }
        if (lhsSigNum == 0) {
            return 0;
        }

        BigInteger nOd = numerator.multiply(object.denominator);
        BigInteger dOn = denominator.multiply(object.numerator);
        return nOd.compareTo(dOn);
    }

    /**
     * <p>
     * Divide the value of this fraction by the passed {@code BigInteger},
     * ie {@code this * 1 / bg}, returning the result in reduced form.
     * </p>
     *
     * @param bg the {@code BigInteger} to divide by, must not be {@code null}
     * @return a {@link BigFraction} instance with the resulting values
     * @throws ArithmeticException if the fraction to divide by is zero
     */
    public BigFraction divide(final BigInteger bg) {
        checkNotNull(bg, PARAM_NAME_BG);
        if (bg.signum() == 0) {
            throw new FractionException(FractionException.ERROR_ZERO_DENOMINATOR);
        }
        if (numerator.signum() == 0) {
            return ZERO;
        }
        return new BigFraction(numerator, denominator.multiply(bg));
    }

    /**
     * <p>
     * Divide the value of this fraction by the passed {@code int}, ie
     * {@code this * 1 / i}, returning the result in reduced form.
     * </p>
     *
     * @param i the {@code int} to divide by
     * @return a {@link BigFraction} instance with the resulting values
     * @throws ArithmeticException if the fraction to divide by is zero
     */
    public BigFraction divide(final int i) {
        return divide(BigInteger.valueOf(i));
    }

    /**
     * <p>
     * Divide the value of this fraction by the passed {@code long}, ie
     * {@code this * 1 / l}, returning the result in reduced form.
     * </p>
     *
     * @param l the {@code long} to divide by
     * @return a {@link BigFraction} instance with the resulting values
     * @throws ArithmeticException if the fraction to divide by is zero
     */
    public BigFraction divide(final long l) {
        return divide(BigInteger.valueOf(l));
    }

    /**
     * <p>
     * Divide the value of this fraction by another, returning the result in
     * reduced form.
     * </p>
     *
     * @param fraction Fraction to divide by, must not be {@code null}.
     * @return a {@link BigFraction} instance with the resulting values.
     * @throws ArithmeticException if the fraction to divide by is zero
     */
    public BigFraction divide(final BigFraction fraction) {
        checkNotNull(fraction, PARAM_NAME_FRACTION);
        if (fraction.numerator.signum() == 0) {
            throw new FractionException(FractionException.ERROR_ZERO_DENOMINATOR);
        }
        if (numerator.signum() == 0) {
            return ZERO;
        }

        return multiply(fraction.reciprocal());
    }

    /**
     * <p>
     * Gets the fraction as a {@code double}. This calculates the fraction as
     * the numerator divided by denominator.
     * </p>
     *
     * @return the fraction as a {@code double}
     * @see java.lang.Number#doubleValue()
     */
    @Override
    public double doubleValue() {
        double doubleNum = numerator.doubleValue();
        double doubleDen = denominator.doubleValue();
        double result = doubleNum / doubleDen;
        if (Double.isInfinite(doubleNum) ||
            Double.isInfinite(doubleDen) ||
            Double.isNaN(result)) {
            // Numerator and/or denominator must be out of range:
            // Calculate how far to shift them to put them in range.
            int shift = Math.max(numerator.bitLength(),
                                 denominator.bitLength()) - Math.getExponent(Double.MAX_VALUE);
            result = numerator.shiftRight(shift).doubleValue() /
                denominator.shiftRight(shift).doubleValue();
        }
        return result;
    }

    /**
     * <p>
     * Test for the equality of two fractions. If the lowest term numerator and
     * denominators are the same for both fractions, the two fractions are
     * considered to be equal.
     * </p>
     *
     * @param other
     *            fraction to test for equality to this fraction, can be
     *            <code>null</code>.
     * @return true if two fractions are equal, false if object is
     *         <code>null</code>, not an instance of {@link BigFraction}, or not
     *         equal to this fraction instance.
     * @see java.lang.Object#equals(java.lang.Object)
     */
    @Override
    public boolean equals(final Object other) {
        boolean ret = false;

        if (this == other) {
            ret = true;
        } else if (other instanceof BigFraction) {
            BigFraction rhs = ((BigFraction) other).reduce();
            BigFraction thisOne = this.reduce();
            ret = thisOne.numerator.equals(rhs.numerator) && thisOne.denominator.equals(rhs.denominator);
        }

        return ret;
    }

    /**
     * <p>
     * Gets the fraction as a {@code float}. This calculates the fraction as
     * the numerator divided by denominator.
     * </p>
     *
     * @return the fraction as a {@code float}.
     * @see java.lang.Number#floatValue()
     */
    @Override
    public float floatValue() {
        float floatNum = numerator.floatValue();
        float floatDen = denominator.floatValue();
        float result = floatNum / floatDen;
        if (Float.isInfinite(floatNum) ||
            Float.isInfinite(floatDen) ||
            Float.isNaN(result)) {
            // Numerator and/or denominator must be out of range:
            // Calculate how far to shift them to put them in range.
            int shift = Math.max(numerator.bitLength(),
                                 denominator.bitLength()) - Math.getExponent(Float.MAX_VALUE);
            result = numerator.shiftRight(shift).floatValue() /
                denominator.shiftRight(shift).floatValue();
        }
        return result;
    }

    /**
     * <p>
     * Access the denominator as a <code>BigInteger</code>.
     * </p>
     *
     * @return the denominator as a <code>BigInteger</code>.
     */
    public BigInteger getDenominator() {
        return denominator;
    }

    /**
     * <p>
     * Access the denominator as a {@code int}.
     * </p>
     *
     * @return the denominator as a {@code int}.
     */
    public int getDenominatorAsInt() {
        return denominator.intValue();
    }

    /**
     * <p>
     * Access the denominator as a {@code long}.
     * </p>
     *
     * @return the denominator as a {@code long}.
     */
    public long getDenominatorAsLong() {
        return denominator.longValue();
    }

    /**
     * <p>
     * Access the numerator as a <code>BigInteger</code>.
     * </p>
     *
     * @return the numerator as a <code>BigInteger</code>.
     */
    public BigInteger getNumerator() {
        return numerator;
    }

    /**
     * <p>
     * Access the numerator as a {@code int}.
     * </p>
     *
     * @return the numerator as a {@code int}.
     */
    public int getNumeratorAsInt() {
        return numerator.intValue();
    }

    /**
     * <p>
     * Access the numerator as a {@code long}.
     * </p>
     *
     * @return the numerator as a {@code long}.
     */
    public long getNumeratorAsLong() {
        return numerator.longValue();
    }

    /**
     * <p>
     * Gets a hashCode for the fraction.
     * </p>
     *
     * @return a hash code value for this object.
     * @see java.lang.Object#hashCode()
     */
    @Override
    public int hashCode() {
        return 37 * (37 * 17 + numerator.hashCode()) + denominator.hashCode();
    }

    /**
     * <p>
     * Gets the fraction as an {@code int}. This returns the whole number part
     * of the fraction.
     * </p>
     *
     * @return the whole number fraction part.
     * @see java.lang.Number#intValue()
     */
    @Override
    public int intValue() {
        return numerator.divide(denominator).intValue();
    }

    /**
     * <p>
     * Gets the fraction as a {@code long}. This returns the whole number part
     * of the fraction.
     * </p>
     *
     * @return the whole number fraction part.
     * @see java.lang.Number#longValue()
     */
    @Override
    public long longValue() {
        return numerator.divide(denominator).longValue();
    }

    /**
     * <p>
     * Multiplies the value of this fraction by the passed
     * <code>BigInteger</code>, returning the result in reduced form.
     * </p>
     *
     * @param bg the {@code BigInteger} to multiply by.
     * @return a {@code BigFraction} instance with the resulting values.
     */
    public BigFraction multiply(final BigInteger bg) {
        checkNotNull(bg, PARAM_NAME_BG);
        if (numerator.signum() == 0 || bg.signum() == 0) {
            return ZERO;
        }
        return new BigFraction(bg.multiply(numerator), denominator);
    }

    /**
     * <p>
     * Multiply the value of this fraction by the passed {@code int}, returning
     * the result in reduced form.
     * </p>
     *
     * @param i
     *            the {@code int} to multiply by.
     * @return a {@link BigFraction} instance with the resulting values.
     */
    public BigFraction multiply(final int i) {
        if (i == 0 || numerator.signum() == 0) {
            return ZERO;
        }

        return multiply(BigInteger.valueOf(i));
    }

    /**
     * <p>
     * Multiply the value of this fraction by the passed {@code long},
     * returning the result in reduced form.
     * </p>
     *
     * @param l
     *            the {@code long} to multiply by.
     * @return a {@link BigFraction} instance with the resulting values.
     */
    public BigFraction multiply(final long l) {
        if (l == 0 || numerator.signum() == 0) {
            return ZERO;
        }

        return multiply(BigInteger.valueOf(l));
    }

    /**
     * <p>
     * Multiplies the value of this fraction by another, returning the result in
     * reduced form.
     * </p>
     *
     * @param fraction Fraction to multiply by, must not be {@code null}.
     * @return a {@link BigFraction} instance with the resulting values.
     */
    public BigFraction multiply(final BigFraction fraction) {
        checkNotNull(fraction, PARAM_NAME_FRACTION);
        if (numerator.signum() == 0 ||
            fraction.numerator.signum() == 0) {
            return ZERO;
        }
        return new BigFraction(numerator.multiply(fraction.numerator),
                               denominator.multiply(fraction.denominator));
    }

    /**
     * <p>
     * Return the additive inverse of this fraction, returning the result in
     * reduced form.
     * </p>
     *
     * @return the negation of this fraction.
     */
    public BigFraction negate() {
        return new BigFraction(numerator.negate(), denominator);
    }

    /**
     * <p>
     * Returns a {@code BigFraction} whose value is
     * {@code (this<sup>exponent</sup>)}, returning the result in reduced form.
     * </p>
     *
     * @param exponent
     *            exponent to which this {@code BigFraction} is to be
     *            raised.
     * @return <tt>this<sup>exponent</sup></tt>.
     */
    public BigFraction pow(final int exponent) {
        if (exponent == 0) {
            return ONE;
        }
        if (numerator.signum() == 0) {
            return this;
        }

        if (exponent < 0) {
            return new BigFraction(denominator.pow(-exponent), numerator.pow(-exponent));
        }
        return new BigFraction(numerator.pow(exponent), denominator.pow(exponent));
    }

    /**
     * <p>
     * Returns a <code>BigFraction</code> whose value is
     * <tt>(this<sup>exponent</sup>)</tt>, returning the result in reduced form.
     * </p>
     *
     * @param exponent
     *            exponent to which this <code>BigFraction</code> is to be raised.
     * @return <tt>this<sup>exponent</sup></tt> as a <code>BigFraction</code>.
     */
    public BigFraction pow(final long exponent) {
        if (exponent == 0) {
            return ONE;
        }
        if (numerator.signum() == 0) {
            return this;
        }

        if (exponent < 0) {
            return new BigFraction(ArithmeticUtils.pow(denominator, -exponent),
                                   ArithmeticUtils.pow(numerator,   -exponent));
        }
        return new BigFraction(ArithmeticUtils.pow(numerator,   exponent),
                               ArithmeticUtils.pow(denominator, exponent));
    }

    /**
     * <p>
     * Returns a <code>BigFraction</code> whose value is
     * <tt>(this<sup>exponent</sup>)</tt>, returning the result in reduced form.
     * </p>
     *
     * @param exponent
     *            exponent to which this <code>BigFraction</code> is to be raised.
     * @return <tt>this<sup>exponent</sup></tt> as a <code>BigFraction</code>.
     */
    public BigFraction pow(final BigInteger exponent) {
        if (exponent.signum() == 0) {
            return ONE;
        }
        if (numerator.signum() == 0) {
            return this;
        }

        if (exponent.signum() == -1) {
            final BigInteger eNeg = exponent.negate();
            return new BigFraction(ArithmeticUtils.pow(denominator, eNeg),
                                   ArithmeticUtils.pow(numerator,   eNeg));
        }
        return new BigFraction(ArithmeticUtils.pow(numerator,   exponent),
                               ArithmeticUtils.pow(denominator, exponent));
    }

    /**
     * <p>
     * Returns a <code>double</code> whose value is
     * <tt>(this<sup>exponent</sup>)</tt>, returning the result in reduced form.
     * </p>
     *
     * @param exponent
     *            exponent to which this <code>BigFraction</code> is to be raised.
     * @return <tt>this<sup>exponent</sup></tt>.
     */
    public double pow(final double exponent) {
        return Math.pow(numerator.doubleValue(),   exponent) /
               Math.pow(denominator.doubleValue(), exponent);
    }

    /**
     * <p>
     * Return the multiplicative inverse of this fraction.
     * </p>
     *
     * @return the reciprocal fraction.
     */
    public BigFraction reciprocal() {
        return new BigFraction(denominator, numerator);
    }

    /**
     * <p>
     * Reduce this <code>BigFraction</code> to its lowest terms.
     * </p>
     *
     * @return the reduced <code>BigFraction</code>. It doesn't change anything if
     *         the fraction can be reduced.
     */
    public BigFraction reduce() {
        final BigInteger gcd = numerator.gcd(denominator);

        if (BigInteger.ONE.compareTo(gcd) < 0) {
            return new BigFraction(numerator.divide(gcd), denominator.divide(gcd));
        } else {
            return this;
        }
    }

    /**
     * <p>
     * Subtracts the value of an {@link BigInteger} from the value of this
     * {@code BigFraction}, returning the result in reduced form.
     * </p>
     *
     * @param bg the {@link BigInteger} to subtract, cannot be {@code null}.
     * @return a {@code BigFraction} instance with the resulting values.
     */
    public BigFraction subtract(final BigInteger bg) {
        checkNotNull(bg, PARAM_NAME_BG);
        if (bg.signum() == 0) {
            return this;
        }
        if (numerator.signum() == 0) {
            return of(bg.negate());
        }

        return new BigFraction(numerator.subtract(denominator.multiply(bg)), denominator);
    }

    /**
     * <p>
     * Subtracts the value of an {@code integer} from the value of this
     * {@code BigFraction}, returning the result in reduced form.
     * </p>
     *
     * @param i the {@code integer} to subtract.
     * @return a {@code BigFraction} instance with the resulting values.
     */
    public BigFraction subtract(final int i) {
        return subtract(BigInteger.valueOf(i));
    }

    /**
     * <p>
     * Subtracts the value of a {@code long} from the value of this
     * {@code BigFraction}, returning the result in reduced form.
     * </p>
     *
     * @param l the {@code long} to subtract.
     * @return a {@code BigFraction} instance with the resulting values.
     */
    public BigFraction subtract(final long l) {
        return subtract(BigInteger.valueOf(l));
    }

    /**
     * <p>
     * Subtracts the value of another fraction from the value of this one,
     * returning the result in reduced form.
     * </p>
     *
     * @param fraction {@link BigFraction} to subtract, must not be {@code null}.
     * @return a {@link BigFraction} instance with the resulting values
     */
    public BigFraction subtract(final BigFraction fraction) {
        checkNotNull(fraction, PARAM_NAME_FRACTION);
        if (fraction.numerator.signum() == 0) {
            return this;
        }
        if (numerator.signum() == 0) {
            return fraction.negate();
        }

        final BigInteger num;
        final BigInteger den;
        if (denominator.equals(fraction.denominator)) {
            num = numerator.subtract(fraction.numerator);
            den = denominator;
        } else {
            num = (numerator.multiply(fraction.denominator)).subtract((fraction.numerator).multiply(denominator));
            den = denominator.multiply(fraction.denominator);
        }
        return new BigFraction(num, den);

    }

    /**
     * <p>
     * Returns the <code>String</code> representing this fraction, ie
     * "num / dem" or just "num" if the denominator is one.
     * </p>
     *
     * @return a string representation of the fraction.
     * @see java.lang.Object#toString()
     */
    @Override
    public String toString() {
        final String str;
        if (BigInteger.ONE.equals(denominator)) {
            str = numerator.toString();
        } else if (BigInteger.ZERO.equals(numerator)) {
            str = "0";
        } else {
            str = numerator + " / " + denominator;
        }
        return str;
    }
    
    /**
     * Parses a string that would be produced by {@link #toString()}
     * and instantiates the corresponding object.
     *
     * @param s String representation.
     * @return an instance.
     * @throws FractionException if the string does not
     * conform to the specification.
     */
    public static BigFraction parse(String s) {
        s = s.replace(",", "");
        final int slashLoc = s.indexOf("/");
        // if no slash, parse as single number
        if (slashLoc == -1) {
            return BigFraction.of(new BigInteger(s.trim()));
        } else {
            final BigInteger num = new BigInteger(
                    s.substring(0, slashLoc).trim());
            final BigInteger denom = new BigInteger(s.substring(slashLoc + 1).trim());
            return of(num, denom);
        }
    }


    /**
     * Check that the argument is not null and throw a NullPointerException
     * if it is.
     * @param arg     the argument to check
     * @param argName the name of the argument
     */
    private static void checkNotNull(Object arg, String argName) {
        if (arg == null) {
            throw new NullPointerException(argName);
        }
    }

}<|MERGE_RESOLUTION|>--- conflicted
+++ resolved
@@ -20,10 +20,6 @@
 import java.math.BigDecimal;
 import java.math.BigInteger;
 import java.math.RoundingMode;
-<<<<<<< HEAD
-=======
-
->>>>>>> 0a832336
 import org.apache.commons.numbers.core.ArithmeticUtils;
 
 /**
@@ -51,7 +47,7 @@
 
     /** The denominator. */
     private final BigInteger denominator;
-    
+
     /**
      * Private constructor for BigFraction ofInt() factory methods.
      *
